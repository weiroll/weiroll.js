{
  "name": "@weiroll/weiroll.js",
<<<<<<< HEAD
  "version": "0.1.1",
=======
  "version": "0.2.0",
>>>>>>> b01216fe
  "description": "The weiroll planner in JS",
  "main": "dist/index.js",
  "types": "dist/index.d.ts",
  "scripts": {
    "test": "env TS_NODE_COMPILER_OPTIONS='{\"module\": \"commonjs\" }' mocha -r ts-node/register 'tests/**/*.ts'",
    "build": "tsc"
  },
  "repository": {
    "type": "git",
    "url": "git+https://github.com/weiroll/weiroll.js.git"
  },
  "author": "",
  "license": "MIT",
  "bugs": {
    "url": "https://github.com/weiroll/weiroll.js/issues"
  },
  "homepage": "https://github.com/weiroll/weiroll.js#readme",
  "devDependencies": {
    "@types/chai": "^4.2.18",
    "@types/mocha": "^8.2.2",
    "@types/node": "^15.12.2",
    "chai": "^4.3.4",
    "mocha": "^9.0.0",
    "ts-loader": "^9.2.3",
    "ts-node": "^10.0.0",
    "typescript": "^4.3.2"
  },
  "dependencies": {
    "ethers": "^5.3.1",
    "heap-js": "^2.1.5"
  }
}<|MERGE_RESOLUTION|>--- conflicted
+++ resolved
@@ -1,10 +1,6 @@
 {
   "name": "@weiroll/weiroll.js",
-<<<<<<< HEAD
-  "version": "0.1.1",
-=======
   "version": "0.2.0",
->>>>>>> b01216fe
   "description": "The weiroll planner in JS",
   "main": "dist/index.js",
   "types": "dist/index.d.ts",
